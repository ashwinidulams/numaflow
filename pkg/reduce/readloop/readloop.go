--- conflicted
+++ resolved
@@ -32,10 +32,10 @@
 	"math"
 	"time"
 
-	"github.com/numaproj/numaflow/pkg/window/strategy"
-
 	"go.uber.org/zap"
 	"k8s.io/apimachinery/pkg/util/wait"
+
+	"github.com/numaproj/numaflow/pkg/window/strategy"
 
 	"github.com/numaproj/numaflow/pkg/isb"
 	"github.com/numaproj/numaflow/pkg/isb/forward"
@@ -51,8 +51,7 @@
 
 // ReadLoop is responsible for reading and forwarding the message from ISB to PBQ.
 type ReadLoop struct {
-<<<<<<< HEAD
-	UDF              udfReducer.Reducer
+	UDF              applier.ReduceApplier
 	pbqManager       *pbq.Manager
 	windower         strategy.Windower
 	op               *orderedForwarder
@@ -60,17 +59,6 @@
 	toBuffers        map[string]isb.BufferWriter
 	whereToDecider   forward.ToWhichStepDecider
 	publishWatermark map[string]publish.Publisher
-=======
-	UDF               applier.ReduceApplier
-	pbqManager        *pbq.Manager
-	windowingStrategy window.Windower
-	aw                *fixed.ActiveWindows
-	op                *orderedForwarder
-	log               *zap.SugaredLogger
-	toBuffers         map[string]isb.BufferWriter
-	whereToDecider    forward.ToWhichStepDecider
-	publishWatermark  map[string]publish.Publisher
->>>>>>> 3206bd12
 }
 
 // NewReadLoop initializes  and returns ReadLoop.
