--- conflicted
+++ resolved
@@ -39,23 +39,14 @@
 
 // DataForward reads data from isb and forwards them to readloop
 type DataForward struct {
-<<<<<<< HEAD
-	fromBuffer        isb.BufferReader
-	readloop          *readloop.ReadLoop
-	fetchWatermark    fetch.Fetcher
-	windowingStrategy strategy.Windower
-	opts              *Options
-	log               *zap.SugaredLogger
-=======
 	fromBuffer          isb.BufferReader
 	toBuffers           map[string]isb.BufferWriter
 	readloop            *readloop.ReadLoop
 	watermarkFetcher    fetch.Fetcher
 	watermarkPublishers map[string]publish.Publisher
-	windowingStrategy   window.Windower
+	windowingStrategy   strategy.Windower
 	opts                *Options
 	log                 *zap.SugaredLogger
->>>>>>> 3206bd12
 }
 
 func NewDataForward(ctx context.Context,
@@ -65,13 +56,8 @@
 	pbqManager *pbq.Manager,
 	whereToDecider forward.ToWhichStepDecider,
 	fw fetch.Fetcher,
-<<<<<<< HEAD
-	publishWatermark map[string]publish.Publisher,
+	watermarkPublishers map[string]publish.Publisher,
 	windowingStrategy strategy.Windower, opts ...Option) (*DataForward, error) {
-=======
-	watermarkPublishers map[string]publish.Publisher,
-	windowingStrategy window.Windower, opts ...Option) (*DataForward, error) {
->>>>>>> 3206bd12
 
 	options := DefaultOptions()
 
