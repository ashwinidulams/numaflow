--- conflicted
+++ resolved
@@ -89,12 +89,8 @@
 		name            string
 		given           []*keyed.AlignedKeyedWindow
 		input           *keyed.AlignedKeyedWindow
-<<<<<<< HEAD
-		expectedWindows []window.AlignedKeyedWindower
-=======
 		expectedWindows []*keyed.AlignedKeyedWindow
 		isPresent       bool
->>>>>>> a46fb964
 	}{
 		{
 			name:  "FirstWindow",
@@ -138,61 +134,6 @@
 				keyed.NewKeyedWindow(time.Unix(120, 0), time.Unix(180, 0)),
 				keyed.NewKeyedWindow(time.Unix(240, 0), time.Unix(300, 0)),
 			},
-<<<<<<< HEAD
-			input: &keyed.AlignedKeyedWindow{
-				Start: time.Unix(180, 0),
-				End:   time.Unix(240, 0),
-			},
-			expectedWindows: []window.AlignedKeyedWindower{
-				keyed.NewKeyedWindow(time.Unix(120, 0), time.Unix(180, 0)),
-				keyed.NewKeyedWindow(time.Unix(180, 0), time.Unix(240, 0)),
-				keyed.NewKeyedWindow(time.Unix(240, 0), time.Unix(300, 0)),
-			},
-		},
-	}
-
-	for _, tt := range tests {
-		t.Run(tt.name, func(t *testing.T) {
-			windows := windows.(*Fixed)
-			setup(windows, tt.given)
-			ret := windows.CreateWindow(tt.input)
-			assert.Equal(t, tt.input.Start, ret.StartTime())
-			assert.Equal(t, tt.input.End, ret.EndTime())
-			assert.Equal(t, len(tt.expectedWindows), windows.entries.Len())
-			node := windows.entries.Front()
-			for _, kw := range tt.expectedWindows {
-				assert.Equal(t, kw.StartTime(), node.Value.(*keyed.AlignedKeyedWindow).StartTime())
-				assert.Equal(t, kw.EndTime(), node.Value.(*keyed.AlignedKeyedWindow).EndTime())
-				node = node.Next()
-			}
-		})
-	}
-}
-
-func TestAligned_GetWindow(t *testing.T) {
-	windows := NewFixed(60 * time.Second)
-	tests := []struct {
-		name           string
-		given          []*keyed.AlignedKeyedWindow
-		input          *keyed.AlignedKeyedWindow
-		expectedWindow *keyed.AlignedKeyedWindow
-	}{
-		{
-			name:  "non_existing",
-			given: []*keyed.AlignedKeyedWindow{},
-			input: keyed.NewKeyedWindow(time.Unix(0, 0), time.Unix(60, 0)),
-
-			expectedWindow: nil,
-		},
-		{
-			name: "non_existing_before_earlier",
-			given: []*keyed.AlignedKeyedWindow{
-				keyed.NewKeyedWindow(time.Unix(60, 0), time.Unix(120, 0)),
-				keyed.NewKeyedWindow(time.Unix(120, 0), time.Unix(180, 0)),
-			},
-			input:          keyed.NewKeyedWindow(time.Unix(0, 0), time.Unix(60, 0)),
-			expectedWindow: nil,
-=======
 			input: keyed.NewKeyedWindow(time.Unix(180, 0), time.Unix(240, 0)),
 			expectedWindows: []*keyed.AlignedKeyedWindow{
 				{
@@ -209,54 +150,10 @@
 				},
 			},
 			isPresent: false,
->>>>>>> a46fb964
 		},
 		{
 			name: "already_present",
 			given: []*keyed.AlignedKeyedWindow{
-<<<<<<< HEAD
-				keyed.NewKeyedWindow(time.Unix(60, 0), time.Unix(120, 0)),
-				keyed.NewKeyedWindow(time.Unix(120, 0), time.Unix(180, 0)),
-			},
-			input:          keyed.NewKeyedWindow(time.Unix(180, 0), time.Unix(240, 0)),
-			expectedWindow: nil,
-		},
-		{
-			name: "non_existing_middle",
-			given: []*keyed.AlignedKeyedWindow{
-				keyed.NewKeyedWindow(time.Unix(60, 0), time.Unix(120, 0)),
-				keyed.NewKeyedWindow(time.Unix(180, 0), time.Unix(240, 0)),
-			},
-			input:          keyed.NewKeyedWindow(time.Unix(120, 0), time.Unix(180, 0)),
-			expectedWindow: nil,
-		},
-		{
-			name: "existing",
-			given: []*keyed.AlignedKeyedWindow{
-				keyed.NewKeyedWindow(time.Unix(60, 0), time.Unix(120, 0)),
-				keyed.NewKeyedWindow(time.Unix(120, 0), time.Unix(180, 0)),
-			},
-			input:          keyed.NewKeyedWindow(time.Unix(60, 0), time.Unix(120, 0)),
-			expectedWindow: keyed.NewKeyedWindow(time.Unix(60, 0), time.Unix(120, 0)),
-		},
-		{
-			name: "first_window",
-			given: []*keyed.AlignedKeyedWindow{
-				keyed.NewKeyedWindow(time.Unix(120, 0), time.Unix(180, 0)),
-				keyed.NewKeyedWindow(time.Unix(240, 0), time.Unix(300, 0)),
-			},
-			input:          keyed.NewKeyedWindow(time.Unix(120, 0), time.Unix(180, 0)),
-			expectedWindow: keyed.NewKeyedWindow(time.Unix(120, 0), time.Unix(180, 0)),
-		},
-		{
-			name: "last_window",
-			given: []*keyed.AlignedKeyedWindow{
-				keyed.NewKeyedWindow(time.Unix(120, 0), time.Unix(180, 0)),
-				keyed.NewKeyedWindow(time.Unix(240, 0), time.Unix(300, 0)),
-			},
-			input:          keyed.NewKeyedWindow(time.Unix(240, 0), time.Unix(300, 0)),
-			expectedWindow: keyed.NewKeyedWindow(time.Unix(240, 0), time.Unix(300, 0)),
-=======
 				{
 					Start: time.Unix(120, 0),
 					End:   time.Unix(180, 0),
@@ -286,7 +183,6 @@
 				},
 			},
 			isPresent: true,
->>>>>>> a46fb964
 		},
 	}
 
